package io.smallrye.reactive.operators;

import io.smallrye.reactive.Uni;
import org.junit.After;
import org.junit.Test;

import java.time.Duration;
import java.util.concurrent.*;
import java.util.concurrent.atomic.AtomicBoolean;
import java.util.concurrent.atomic.AtomicLong;
import java.util.concurrent.atomic.AtomicReference;

import static org.assertj.core.api.Java6Assertions.assertThat;
import static org.awaitility.Awaitility.await;

public class UniOnItemDelayTest {

    private ScheduledExecutorService executor = Executors.newScheduledThreadPool(4);
<<<<<<< HEAD
    private Uni<Void> delayed = Uni.createFrom().item((Void)  null).onItem().delayIt()
=======
    private Uni<Void> delayed = Uni.createFrom().item((Void) null).onItem().delayIt()
>>>>>>> 83bfba0c
            .onExecutor(executor)
            .by(Duration.ofMillis(100));

    @After
    public void shutdown() {
        executor.shutdown();
    }

    @Test(expected = IllegalArgumentException.class)
    public void testWithNullDuration() {
        Uni.createFrom().item(1).onItem().delayIt().by(null);
    }

    @Test
    public void testDelayOnResultWithDefaultExecutor() {
        long begin = System.currentTimeMillis();
        UniAssertSubscriber<Void> subscriber = UniAssertSubscriber.create();
<<<<<<< HEAD
        Uni.createFrom().item(null)
                .onItem().castTo(Void.class)
                .onItem().delayIt()
                .by(Duration.ofMillis(100)).subscribe().withSubscriber(subscriber);
=======
        Uni.createFrom().item(null).onItem().castTo(Void.class)
                .onItem().delayIt().by(Duration.ofMillis(100)).subscribe().withSubscriber(subscriber);
>>>>>>> 83bfba0c
        subscriber.await();
        long end = System.currentTimeMillis();
        assertThat(end - begin).isGreaterThanOrEqualTo(100);
        subscriber.assertCompletedSuccessfully().assertItem(null);
        assertThat(subscriber.getOnResultThreadName()).isNotEqualTo(Thread.currentThread().getName());
    }

    @Test(expected = IllegalArgumentException.class)
    public void testWithNegativeDuration() {
        Uni.createFrom().item(1).onItem().delayIt()
                .onExecutor(executor)
                .by(Duration.ofDays(-1));
    }

    @Test(expected = IllegalArgumentException.class)
    public void testWithZeroAsDuration() {
        Uni.createFrom().item(1).onItem().delayIt()
                .onExecutor(executor)
                .by(Duration.ZERO);
    }

    @Test
    public void testDelayOnResult() {
        long begin = System.currentTimeMillis();
        UniAssertSubscriber<Void> subscriber = UniAssertSubscriber.create();
        delayed.subscribe().withSubscriber(subscriber);
        subscriber.await();
        long end = System.currentTimeMillis();
        assertThat(end - begin).isGreaterThanOrEqualTo(100);
        subscriber.assertCompletedSuccessfully().assertItem(null);
        assertThat(subscriber.getOnResultThreadName()).isNotEqualTo(Thread.currentThread().getName());
    }

    @Test
    public void testThatDelayDoNotImpactFailures() {
        long begin = System.currentTimeMillis();
        UniAssertSubscriber<Void> subscriber = UniAssertSubscriber.create();
        Uni.createFrom().<Void>failure(new Exception("boom")).onItem().delayIt()
                .onExecutor(executor)
                .by(Duration.ofMillis(100)).
                subscribe().withSubscriber(subscriber);
        subscriber.await();
        long end = System.currentTimeMillis();
        assertThat(end - begin).isLessThan(100);
        subscriber.assertCompletedWithFailure().assertFailure(Exception.class, "boom");
    }

    @Test
    public void testThatNothingIsSubmittedOnImmediateCancellation() {
        AtomicBoolean called = new AtomicBoolean();
        executor.shutdown();
        executor = new ScheduledThreadPoolExecutor(4) {
            @Override
            public ScheduledFuture<?> schedule(Runnable command, long delay, TimeUnit unit) {
                called.set(true);
                return super.schedule(command, delay, unit);
            }
        };

        UniAssertSubscriber<Integer> subscriber = new UniAssertSubscriber<>(true);
        Uni.createFrom().item(1).onItem().delayIt().onExecutor(executor).by(Duration.ofMillis(100)).subscribe()
                .withSubscriber(subscriber);
        subscriber.assertNotCompleted();
        assertThat(called).isFalse();
    }

    @Test
    public void testRejectedScheduling() {
        executor.shutdown();
        UniAssertSubscriber<Integer> subscriber = new UniAssertSubscriber<>();
        Uni.createFrom().item(1).onItem().delayIt()
                .onExecutor(executor)
                .by(Duration.ofMillis(100)).subscribe().withSubscriber(subscriber);
        subscriber.assertCompletedWithFailure().assertFailure(RejectedExecutionException.class, "");
    }

    @Test
    public void testCancellationHappeningDuringTheWaitingTime() {
        CountDownLatch latch = new CountDownLatch(1);
        AtomicReference<ScheduledFuture<?>> future = new AtomicReference<>();
        executor.shutdown();

        executor = new ScheduledThreadPoolExecutor(4) {
            @Override
            public ScheduledFuture<?> schedule(Runnable command, long delay, TimeUnit unit) {
                ScheduledFuture<?> schedule = super.schedule(() -> {
                    try {
                        latch.await();
                    } catch (InterruptedException e) {
                        Thread.currentThread().interrupt();
                    }
                    command.run();

                }, delay, unit);
                future.set(schedule);
                return schedule;
            }
        };

        UniAssertSubscriber<Integer> subscriber = new UniAssertSubscriber<>();
        Uni.createFrom().item(1).onItem().delayIt()
                .onExecutor(executor)
                .by(Duration.ofMillis(100)).subscribe().withSubscriber(subscriber);
        subscriber.cancel();
        latch.countDown();

        await().until(() -> future.get() != null && future.get().isCancelled());
        subscriber.assertNotCompleted();
    }

    @Test
    public void testWithMultipleDelays() {
        AtomicLong counter = new AtomicLong();
        AtomicReference<Throwable> failure = new AtomicReference<>();
        Uni.createFrom().item(null).onItem().delayIt()
                .onExecutor(executor)
                .by(Duration.ofMillis(50))
                .subscribe().with(v -> counter.incrementAndGet(), failure::set);

        Uni.createFrom().item(null).onItem().delayIt()
                .onExecutor(executor)
                .by(Duration.ofMillis(200))
                .subscribe().with(v -> counter.incrementAndGet(), failure::set);
        Uni.createFrom().item(null).onItem().delayIt()
                .onExecutor(executor)
                .by(Duration.ofMillis(400))
                .subscribe().with(v -> counter.incrementAndGet(), failure::set);
        Uni.createFrom().item(null).onItem().delayIt()
                .onExecutor(executor)
                .by(Duration.ofMillis(800)).subscribe().with(v -> counter.incrementAndGet(), failure::set);

        await().until(() -> counter.intValue() == 4);
        assertThat(failure.get()).isNull();

    }
}<|MERGE_RESOLUTION|>--- conflicted
+++ resolved
@@ -16,11 +16,8 @@
 public class UniOnItemDelayTest {
 
     private ScheduledExecutorService executor = Executors.newScheduledThreadPool(4);
-<<<<<<< HEAD
+  
     private Uni<Void> delayed = Uni.createFrom().item((Void)  null).onItem().delayIt()
-=======
-    private Uni<Void> delayed = Uni.createFrom().item((Void) null).onItem().delayIt()
->>>>>>> 83bfba0c
             .onExecutor(executor)
             .by(Duration.ofMillis(100));
 
@@ -38,15 +35,12 @@
     public void testDelayOnResultWithDefaultExecutor() {
         long begin = System.currentTimeMillis();
         UniAssertSubscriber<Void> subscriber = UniAssertSubscriber.create();
-<<<<<<< HEAD
+
         Uni.createFrom().item(null)
                 .onItem().castTo(Void.class)
                 .onItem().delayIt()
                 .by(Duration.ofMillis(100)).subscribe().withSubscriber(subscriber);
-=======
-        Uni.createFrom().item(null).onItem().castTo(Void.class)
-                .onItem().delayIt().by(Duration.ofMillis(100)).subscribe().withSubscriber(subscriber);
->>>>>>> 83bfba0c
+
         subscriber.await();
         long end = System.currentTimeMillis();
         assertThat(end - begin).isGreaterThanOrEqualTo(100);
